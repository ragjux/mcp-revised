--- conflicted
+++ resolved
@@ -41,659 +41,279 @@
   -d '{"jsonrpc":"2.0","id":2,"method":"tools/list"}' \
 | awk '/^data:/{sub(/^data:[ ]*/,"");print}' | jq .
 
-<<<<<<< HEAD
 # Test Google Sheets tools
 # Test 1: Create spreadsheet
-echo "Testing sheets_gs_create_spreadsheet..."
-curl -sS "$BASE" \
-  -H "Content-Type: application/json" \
-  -H "Accept: application/json,text/event-stream" \
-  -H "MCP-Protocol-Version: $PROTO" \
-  -H "Mcp-Session-Id: $SESSION" \
-  -d '{"jsonrpc":"2.0","id":3,"method":"tools/call","params":{"name":"google_sheets_mcp_gs_create_spreadsheet","arguments":{"title":"no MCP Spreadsheet"}}}' \
-| awk '/^data:/{sub(/^data:[ ]*/,"");print}' | jq .
-
-# Test 2: Get values
-echo "Testing sheets_gs_values_get..."
-curl -sS "$BASE" \
-  -H "Content-Type: application/json" \
-  -H "Accept: application/json,text/event-stream" \
-  -H "MCP-Protocol-Version: $PROTO" \
-  -H "Mcp-Session-Id: $SESSION" \
-  -d '{"jsonrpc":"2.0","id":4,"method":"tools/call","params":{"name":"google_sheets_mcp_gs_values_get","arguments":{"spreadsheet_id":"","range_a1":"A1:C3"}}}' \
-| awk '/^data:/{sub(/^data:[ ]*/,"");print}' | jq .
-
-# Test 3: Update values
-echo "Testing sheets_gs_values_update..."
-curl -sS "$BASE" \
-  -H "Content-Type: application/json" \
-  -H "Accept: application/json,text/event-stream" \
-  -H "MCP-Protocol-Version: $PROTO" \
-  -H "Mcp-Session-Id: $SESSION" \
-  -d '{"jsonrpc":"2.0","id":5,"method":"tools/call","params":{"name":"google_sheets_mcp_gs_values_update","arguments":{"spreadsheet_id":"1Yid5t5iBOljim_uBvovyllctO9nlKUURtSeMnEwaMC8","range_a1":"A1:B2","values":[["Name","Age"],["Aman","25"]]}}}' \
-| awk '/^data:/{sub(/^data:[ ]*/,"");print}' | jq .
-
-# Test 4: Append values
-echo "Testing sheets_gs_values_append..."
-curl -sS "$BASE" \
-  -H "Content-Type: application/json" \
-  -H "Accept: application/json,text/event-stream" \
-  -H "MCP-Protocol-Version: $PROTO" \
-  -H "Mcp-Session-Id: $SESSION" \
-  -d '{"jsonrpc":"2.0","id":6,"method":"tools/call","params":{"name":"google_sheets_mcp_gs_values_append","arguments":{"spreadsheet_id":"1BxiMVs0XRA5nFMdKvBdBZjgmUUqptlbs74OgvE2upms","range_a1":"A1:B2","values":[["Jane","30"]]}}}' \
-| awk '/^data:/{sub(/^data:[ ]*/,"");print}' | jq .
-
-# Test 5: Clear values
-echo "Testing sheets_gs_values_clear..."
-curl -sS "$BASE" \
-  -H "Content-Type: application/json" \
-  -H "Accept: application/json,text/event-stream" \
-  -H "MCP-Protocol-Version: $PROTO" \
-  -H "Mcp-Session-Id: $SESSION" \
-  -d '{"jsonrpc":"2.0","id":7,"method":"tools/call","params":{"name":"google_sheets_mcp_gs_values_clear","arguments":{"spreadsheet_id":"1BxiMVs0XRA5nFMdKvBdBZjgmUUqptlbs74OgvE2upms","range_a1":"A1:B2"}}}' \
-| awk '/^data:/{sub(/^data:[ ]*/,"");print}' | jq .
-
-# Test 6: Add sheet
-echo "Testing sheets_gs_add_sheet..."
-curl -sS "$BASE" \
-  -H "Content-Type: application/json" \
-  -H "Accept: application/json,text/event-stream" \
-  -H "MCP-Protocol-Version: $PROTO" \
-  -H "Mcp-Session-Id: $SESSION" \
-  -d '{"jsonrpc":"2.0","id":8,"method":"tools/call","params":{"name":"google_sheets_mcp_gs_add_sheet","arguments":{"spreadsheet_id":"1Yid5t5iBOljim_uBvovyllctO9nlKUURtSeMnEwaMC8","title":"New MCP testing Sheet"}}}' \
-| awk '/^data:/{sub(/^data:[ ]*/,"");print}' | jq .
-
-# Test 7: Delete sheet
-echo "Testing sheets_gs_delete_sheet..."
-curl -sS "$BASE" \
-  -H "Content-Type: application/json" \
-  -H "Accept: application/json,text/event-stream" \
-  -H "MCP-Protocol-Version: $PROTO" \
-  -H "Mcp-Session-Id: $SESSION" \
-  -d '{"jsonrpc":"2.0","id":9,"method":"tools/call","params":{"name":"google_sheets_mcp_gs_delete_sheet","arguments":{"spreadsheet_id":"1BxiMVs0XRA5nFMdKvBdBZjgmUUqptlbs74OgvE2upms","sheet_id":2}}}' \
-| awk '/^data:/{sub(/^data:[ ]*/,"");print}' | jq .
-
-
-# Test Google Slides tools
-# Test 1: Create presentation
-echo "Testing slides_gs_create_presentation..."
-curl -sS "$BASE" \
-  -H "Content-Type: application/json" \
-  -H "Accept: application/json,text/event-stream" \
-  -H "MCP-Protocol-Version: $PROTO" \
-  -H "Mcp-Session-Id: $SESSION" \
-  -d '{"jsonrpc":"2.0","id":10,"method":"tools/call","params":{"name":"google_slides_mcp_gs_create_presentation","arguments":{"title":"MCP Test Presentation"}}}' \
-| awk '/^data:/{sub(/^data:[ ]*/,"");print}' | jq .
-
-# Test 2: Get presentation
-echo "Testing slides_gs_get_presentation..."
-curl -sS "$BASE" \
-  -H "Content-Type: application/json" \
-  -H "Accept: application/json,text/event-stream" \
-  -H "MCP-Protocol-Version: $PROTO" \
-  -H "Mcp-Session-Id: $SESSION" \
-  -d '{"jsonrpc":"2.0","id":11,"method":"tools/call","params":{"name":"google_slides_mcp_gs_get_presentation","arguments":{"presentationId":"1BxiMVs0XRA5nFMdKvBdBZjgmUUqptlbs74OgvE2upms"}}}' \
-| awk '/^data:/{sub(/^data:[ ]*/,"");print}' | jq .
-
-# Test 3: Batch update presentation
-echo "Testing slides_gs_batch_update_presentation..."
-curl -sS "$BASE" \
-  -H "Content-Type: application/json" \
-  -H "Accept: application/json,text/event-stream" \
-  -H "MCP-Protocol-Version: $PROTO" \
-  -H "Mcp-Session-Id: $SESSION" \
-  -d '{"jsonrpc":"2.0","id":12,"method":"tools/call","params":{"name":"google_slides_mcp_gs_batch_update_presentation","arguments":{"presentationId":"1BxiMVs0XRA5nFMdKvBdBZjgmUUqptlbs74OgvE2upms","requests":[{"createSlide":{"slideLayoutReference":{"predefinedLayout":"TITLE_AND_BODY"}}}]}}}' \
-| awk '/^data:/{sub(/^data:[ ]*/,"");print}' | jq .
-
-# Test 4: Get page
-echo "Testing slides_gs_get_page..."
-curl -sS "$BASE" \
-  -H "Content-Type: application/json" \
-  -H "Accept: application/json,text/event-stream" \
-  -H "MCP-Protocol-Version: $PROTO" \
-  -H "Mcp-Session-Id: $SESSION" \
-  -d '{"jsonrpc":"2.0","id":13,"method":"tools/call","params":{"name":"google_slides_mcp_gs_get_page","arguments":{"presentationId":"1BxiMVs0XRA5nFMdKvBdBZjgmUUqptlbs74OgvE2upms","pageObjectId":"slide1"}}}' \
-| awk '/^data:/{sub(/^data:[ ]*/,"");print}' | jq .
-
-# Test 5: Summarize presentation
-echo "Testing slides_gs_summarize_presentation..."
-curl -sS "$BASE" \
-  -H "Content-Type: application/json" \
-  -H "Accept: application/json,text/event-stream" \
-  -H "MCP-Protocol-Version: $PROTO" \
-  -H "Mcp-Session-Id: $SESSION" \
-  -d '{"jsonrpc":"2.0","id":14,"method":"tools/call","params":{"name":"google_slides_mcp_gs_summarize_presentation","arguments":{"presentationId":"1BxiMVs0XRA5nFMdKvBdBZjgmUUqptlbs74OgvE2upms","include_notes":false}}}' \
-| awk '/^data:/{sub(/^data:[ ]*/,"");print}' | jq .
-
-
-# Test WhatsApp tools
-# Test 1: Send text message
-echo "Testing whatsapp_wa_send_text..."
-curl -sS "$BASE" \
-  -H "Content-Type: application/json" \
-  -H "Accept: application/json,text/event-stream" \
-  -H "MCP-Protocol-Version: $PROTO" \
-  -H "Mcp-Session-Id: $SESSION" \
-  -d '{"jsonrpc":"2.0","id":15,"method":"tools/call","params":{"name":"whatsapp_wa_send_text","arguments":{"to":"919910792473","text":"Hello JI!!","preview_url":false}}}' \
-| awk '/^data:/{sub(/^data:[ ]*/,"");print}' | jq .
-
-# Test 2: Send template message
-echo "Testing whatsapp_wa_send_template..."
-curl -sS "$BASE" \
-  -H "Content-Type: application/json" \
-  -H "Accept: application/json,text/event-stream" \
-  -H "MCP-Protocol-Version: $PROTO" \
-  -H "Mcp-Session-Id: $SESSION" \
-  -d '{"jsonrpc":"2.0","id":16,"method":"tools/call","params":{"name":"whatsapp_wa_send_template","arguments":{"to":"919910792473","template_name":"hello_world","language":"en_US"}}}' \
-| awk '/^data:/{sub(/^data:[ ]*/,"");print}' | jq .
-
-# Test 3: Send image URL
-echo "Testing whatsapp_wa_send_image_url..."
-curl -sS "$BASE" \
-  -H "Content-Type: application/json" \
-  -H "Accept: application/json,text/event-stream" \
-  -H "MCP-Protocol-Version: $PROTO" \
-  -H "Mcp-Session-Id: $SESSION" \
-  -d '{"jsonrpc":"2.0","id":17,"method":"tools/call","params":{"name":"whatsapp_wa_send_image_url","arguments":{"to":"919910792473","image_url":"https://example.com/image.jpg","caption":"Check out this image!"}}}' \
-| awk '/^data:/{sub(/^data:[ ]*/,"");print}' | jq .
-
-# Test 4: Send document URL
-echo "Testing whatsapp_wa_send_document_url..."
-curl -sS "$BASE" \
-  -H "Content-Type: application/json" \
-  -H "Accept: application/json,text/event-stream" \
-  -H "MCP-Protocol-Version: $PROTO" \
-  -H "Mcp-Session-Id: $SESSION" \
-  -d '{"jsonrpc":"2.0","id":18,"method":"tools/call","params":{"name":"whatsapp_wa_send_document_url","arguments":{"to":"919910792473","doc_url":"https://example.com/document.pdf","filename":"document.pdf"}}}' \
-| awk '/^data:/{sub(/^data:[ ]*/,"");print}' | jq .
-
-# Test 5: Send buttons
-echo "Testing whatsapp_wa_send_buttons..."
-curl -sS "$BASE" \
-  -H "Content-Type: application/json" \
-  -H "Accept: application/json,text/event-stream" \
-  -H "MCP-Protocol-Version: $PROTO" \
-  -H "Mcp-Session-Id: $SESSION" \
-  -d '{"jsonrpc":"2.0","id":19,"method":"tools/call","params":{"name":"whatsapp_wa_send_buttons","arguments":{"to":"919910792473","header_text":"Choose an option","body_text":"Please select one of the following options:","buttons":[{"id":"btn1","title":"Yes"},{"id":"btn2","title":"No"}]}}}' \
-| awk '/^data:/{sub(/^data:[ ]*/,"");print}' | jq .
-
-# Test 6: Mark message as read
-echo "Testing whatsapp_wa_mark_read..."
-curl -sS "$BASE" \
-  -H "Content-Type: application/json" \
-  -H "Accept: application/json,text/event-stream" \
-  -H "MCP-Protocol-Version: $PROTO" \
-  -H "Mcp-Session-Id: $SESSION" \
-  -d '{"jsonrpc":"2.0","id":20,"method":"tools/call","params":{"name":"whatsapp_wa_mark_read","arguments":{"message_id":"wamid.1234567890abcdef"}}}' \
-| awk '/^data:/{sub(/^data:[ ]*/,"");print}' | jq .
-
-# Test 7: Upload media
-echo "Testing whatsapp_wa_upload_media..."
-curl -sS "$BASE" \
-  -H "Content-Type: application/json" \
-  -H "Accept: application/json,text/event-stream" \
-  -H "MCP-Protocol-Version: $PROTO" \
-  -H "Mcp-Session-Id: $SESSION" \
-  -d '{"jsonrpc":"2.0","id":21,"method":"tools/call","params":{"name":"whatsapp_wa_upload_media","arguments":{"file_path":"/path/to/your/file.jpg","mime_type":"image/jpeg"}}}' \
-| awk '/^data:/{sub(/^data:[ ]*/,"");print}' | jq .
-
-
-# Test Google Forms tools
-# Test 1: Create form
-echo "Testing forms_gf_create_form..."
-curl -sS "$BASE" \
-  -H "Content-Type: application/json" \
-  -H "Accept: application/json,text/event-stream" \
-  -H "MCP-Protocol-Version: $PROTO" \
-  -H "Mcp-Session-Id: $SESSION" \
-  -d '{"jsonrpc":"2.0","id":22,"method":"tools/call","params":{"name":"google_forms_mcp_gf_create_form","arguments":{"title":"MCP Test Form","document_title":"MCP Test Form Document"}}}' \
-| awk '/^data:/{sub(/^data:[ ]*/,"");print}' | jq .
-
-# Test 2: Get form
-echo "Testing forms_gf_get_form..."
-curl -sS "$BASE" \
-  -H "Content-Type: application/json" \
-  -H "Accept: application/json,text/event-stream" \
-  -H "MCP-Protocol-Version: $PROTO" \
-  -H "Mcp-Session-Id: $SESSION" \
-  -d '{"jsonrpc":"2.0","id":23,"method":"tools/call","params":{"name":"google_forms_mcp_gf_get_form","arguments":{"form_id":"1BxiMVs0XRA5nFMdKvBdBZjgmUUqptlbs74OgvE2upms"}}}' \
-| awk '/^data:/{sub(/^data:[ ]*/,"");print}' | jq .
-
-# Test 3: Add question
-echo "Testing forms_gf_add_question..."
-curl -sS "$BASE" \
-  -H "Content-Type: application/json" \
-  -H "Accept: application/json,text/event-stream" \
-  -H "MCP-Protocol-Version: $PROTO" \
-  -H "Mcp-Session-Id: $SESSION" \
-  -d '{"jsonrpc":"2.0","id":24,"method":"tools/call","params":{"name":"google_forms_mcp_gf_add_question","arguments":{"form_id":"1BxiMVs0XRA5nFMdKvBdBZjgmUUqptlbs74OgvE2upms","title":"What is your name?","question_type":"TEXT","index":0}}}' \
-| awk '/^data:/{sub(/^data:[ ]*/,"");print}' | jq .
-
-# Test 4: Add multiple choice question
-echo "Testing forms_gf_add_question (multiple choice)..."
-curl -sS "$BASE" \
-  -H "Content-Type: application/json" \
-  -H "Accept: application/json,text/event-stream" \
-  -H "MCP-Protocol-Version: $PROTO" \
-  -H "Mcp-Session-Id: $SESSION" \
-  -d '{"jsonrpc":"2.0","id":25,"method":"tools/call","params":{"name":"google_forms_mcp_gf_add_question","arguments":{"form_id":"1BxiMVs0XRA5nFMdKvBdBZjgmUUqptlbs74OgvE2upms","title":"Choose your favorite color","question_type":"RADIO","index":1,"options":["Red","Blue","Green","Yellow"]}}}' \
-| awk '/^data:/{sub(/^data:[ ]*/,"");print}' | jq .
-
-# Test 5: Delete question
-echo "Testing forms_gf_delete_question..."
-curl -sS "$BASE" \
-  -H "Content-Type: application/json" \
-  -H "Accept: application/json,text/event-stream" \
-  -H "MCP-Protocol-Version: $PROTO" \
-  -H "Mcp-Session-Id: $SESSION" \
-  -d '{"jsonrpc":"2.0","id":26,"method":"tools/call","params":{"name":"google_forms_mcp_gf_delete_question","arguments":{"form_id":"1BxiMVs0XRA5nFMdKvBdBZjgmUUqptlbs74OgvE2upms","location_index":0}}}' \
-| awk '/^data:/{sub(/^data:[ ]*/,"");print}' | jq .
-
-# Test 6: Get responses
-echo "Testing forms_gf_get_responses..."
-curl -sS "$BASE" \
-  -H "Content-Type: application/json" \
-  -H "Accept: application/json,text/event-stream" \
-  -H "MCP-Protocol-Version: $PROTO" \
-  -H "Mcp-Session-Id: $SESSION" \
-  -d '{"jsonrpc":"2.0","id":27,"method":"tools/call","params":{"name":"google_forms_mcp_gf_get_responses","arguments":{"form_id":"1BxiMVs0XRA5nFMdKvBdBZjgmUUqptlbs74OgvE2upms"}}}' \
-| awk '/^data:/{sub(/^data:[ ]*/,"");print}' | jq .
-
-# Test 7: List forms via Drive API
-echo "Testing forms_gf_drive_list_forms..."
-curl -sS "$BASE" \
-  -H "Content-Type: application/json" \
-  -H "Accept: application/json,text/event-stream" \
-  -H "MCP-Protocol-Version: $PROTO" \
-  -H "Mcp-Session-Id: $SESSION" \
-  -d '{"jsonrpc":"2.0","id":28,"method":"tools/call","params":{"name":"google_forms_mcp_gf_drive_list_forms","arguments":{"page_size":5}}}' \
-| awk '/^data:/{sub(/^data:[ ]*/,"");print}' | jq .
-
-# Test 8: Batch update form
-echo "Testing forms_gf_batch_update..."
-curl -sS "$BASE" \
-  -H "Content-Type: application/json" \
-  -H "Accept: application/json,text/event-stream" \
-  -H "MCP-Protocol-Version: $PROTO" \
-  -H "Mcp-Session-Id: $SESSION" \
-  -d '{"jsonrpc":"2.0","id":29,"method":"tools/call","params":{"name":"google_forms_mcp_gf_batch_update","arguments":{"form_id":"1BxiMVs0XRA5nFMdKvBdBZjgmUUqptlbs74OgvE2upms","requests":[{"updateFormInfo":{"info":{"title":"Updated MCP Test Form"},"updateMask":"title"}}]}}}' \
-| awk '/^data:/{sub(/^data:[ ]*/,"");print}' | jq .
-=======
-# HUBSPOT----------------------------------------
-
-
-# Create Company
-
-# curl -X POST "http://localhost:8080/mcp" \
-#   -H "Content-Type: application/json" \
-#   -H "Accept: application/json,text/event-stream" \
-#   -H "MCP-Protocol-Version: 2025-06-18" \
-#   -H "Mcp-Session-Id: YOUR_SESSION_ID_HERE" \
-#   -d '{
-#     "jsonrpc": "2.0",
-#     "id": 2,
-#     "method": "tools/call",
-#     "params": {
-#       "name": "hubspot_hubspot_create_company",
-#       "arguments": {
-#         "properties": {
-#           "name": "My Test Company",
-#           "domain": "mytestcompany.com",
-#           "industry": "INFORMATION_TECHNOLOGY_AND_SERVICES",
-#           "description": "Company created via curl"
-#         }
-#       }
-#     }
-#   }'
-
-# # Get Active Companies
-
-  # curl -X POST "http://localhost:8080/mcp" \
-  # -H "Content-Type: application/json" \
-  # -H "Accept: application/json,text/event-stream" \
-  # -H "MCP-Protocol-Version: 2025-06-18" \
-  # -H "Mcp-Session-Id: YOUR_SESSION_ID_HERE" \
-  # -d '{
-  #   "jsonrpc": "2.0",
-  #   "id": 3,
-  #   "method": "tools/call",
-  #   "params": {
-  #     "name": "hubspot_hubspot_get_active_companies",
-  #     "arguments": {
-  #       "limit": 10
-  #     }
-  #   }
-  # }'
-
-# # Search Companies
-
-
-#   curl -X POST "http://localhost:8080/mcp" \
-#   -H "Content-Type: application/json" \
-#   -H "Accept: application/json,text/event-stream" \
-#   -H "MCP-Protocol-Version: 2025-06-18" \
-#   -H "Mcp-Session-Id: YOUR_SESSION_ID_HERE" \
-#   -d '{
-#     "jsonrpc": "2.0",
-#     "id": 4,
-#     "method": "tools/call",
-#     "params": {
-#       "name": "hubspot_hubspot_search_companies",
-#       "arguments": {
-#         "query": "test",
-#         "limit": 5
-#       }
-#     }
-#   }'
-
-# # Get Company Details
-
-#   curl -X POST "http://localhost:8080/mcp" \
-#   -H "Content-Type: application/json" \
-#   -H "Accept: application/json,text/event-stream" \
-#   -H "MCP-Protocol-Version: 2025-06-18" \
-#   -H "Mcp-Session-Id: YOUR_SESSION_ID_HERE" \
-#   -d '{
-#     "jsonrpc": "2.0",
-#     "id": 5,
-#     "method": "tools/call",
-#     "params": {
-#       "name": "hubspot_hubspot_get_company_details",
-#       "arguments": {
-#         "company_id": "149629634269"
-#       }
-#     }
-#   }'
-
-# # Get Company Contacts
-
-#   curl -X POST "http://localhost:8080/mcp" \
-#   -H "Content-Type: application/json" \
-#   -H "Accept: application/json,text/event-stream" \
-#   -H "MCP-Protocol-Version: 2025-06-18" \
-#   -H "Mcp-Session-Id: YOUR_SESSION_ID_HERE" \
-#   -d '{
-#     "jsonrpc": "2.0",
-#     "id": 6,
-#     "method": "tools/call",
-#     "params": {
-#       "name": "hubspot_hubspot_get_company_contacts",
-#       "arguments": {
-#         "company_id": "149629634269",
-#         "limit": 10
-#       }
-#     }
-#   }'
-
-# # Get Company Deals
-
-
-#   curl -X POST "http://localhost:8080/mcp" \
-#   -H "Content-Type: application/json" \
-#   -H "Accept: application/json,text/event-stream" \
-#   -H "MCP-Protocol-Version: 2025-06-18" \
-#   -H "Mcp-Session-Id: YOUR_SESSION_ID_HERE" \
-#   -d '{
-#     "jsonrpc": "2.0",
-#     "id": 7,
-#     "method": "tools/call",
-#     "params": {
-#       "name": "hubspot_hubspot_get_company_deals",
-#       "arguments": {
-#         "company_id": "149629634269",
-#         "limit": 10
-#       }
-#     }
-#   }'
-
-# # Create Contact
-
-#   curl -X POST "http://localhost:8080/mcp" \
-#   -H "Content-Type: application/json" \
-#   -H "Accept: application/json,text/event-stream" \
-#   -H "MCP-Protocol-Version: 2025-06-18" \
-#   -H "Mcp-Session-Id: YOUR_SESSION_ID_HERE" \
-#   -d '{
-#     "jsonrpc": "2.0",
-#     "id": 8,
-#     "method": "tools/call",
-#     "params": {
-#       "name": "hubspot_hubspot_create_contact",
-#       "arguments": {
-#         "properties": {
-#           "email": "test@example.com",
-#           "firstname": "John",
-#           "lastname": "Doe",
-#           "phone": "+1-555-123-4567"
-#         }
-#       }
-#     }
-#   }'
-
-# # Get Active Contacts
-
-#   curl -X POST "http://localhost:8080/mcp" \
-#   -H "Content-Type: application/json" \
-#   -H "Accept: application/json,text/event-stream" \
-#   -H "MCP-Protocol-Version: 2025-06-18" \
-#   -H "Mcp-Session-Id: YOUR_SESSION_ID_HERE" \
-#   -d '{
-#     "jsonrpc": "2.0",
-#     "id": 9,
-#     "method": "tools/call",
-#     "params": {
-#       "name": "hubspot_hubspot_get_active_contacts",
-#       "arguments": {
-#         "limit": 10
-#       }
-#     }
-#   }'
-
-# # Search Contacts
-
-#   curl -X POST "http://localhost:8080/mcp" \
-#   -H "Content-Type: application/json" \
-#   -H "Accept: application/json,text/event-stream" \
-#   -H "MCP-Protocol-Version: 2025-06-18" \
-#   -H "Mcp-Session-Id: YOUR_SESSION_ID_HERE" \
-#   -d '{
-#     "jsonrpc": "2.0",
-#     "id": 10,
-#     "method": "tools/call",
-#     "params": {
-#       "name": "hubspot_hubspot_search_contacts",
-#       "arguments": {
-#         "query": "john",
-#         "limit": 5
-#       }
-#     }
-#   }'
-
-# # Get Contact Details
-
-#   curl -X POST "http://localhost:8080/mcp" \
-#   -H "Content-Type: application/json" \
-#   -H "Accept: application/json,text/event-stream" \
-#   -H "MCP-Protocol-Version: 2025-06-18" \
-#   -H "Mcp-Session-Id: YOUR_SESSION_ID_HERE" \
-#   -d '{
-#     "jsonrpc": "2.0",
-#     "id": 11,
-#     "method": "tools/call",
-#     "params": {
-#       "name": "hubspot_hubspot_get_contact_details",
-#       "arguments": {
-#         "contact_id": "231948434116"
-#       }
-#     }
-#   }'
-
-# # GMAIL----------------------------------------
-
-# # Send Email
-
-#   curl -X POST "http://localhost:8080/mcp" \
-#   -H "Content-Type: application/json" \
-#   -H "Accept: application/json,text/event-stream" \
-#   -H "MCP-Protocol-Version: 2025-06-18" \
-#   -H "Mcp-Session-Id: YOUR_SESSION_ID_HERE" \
-#   -d '{
-#     "jsonrpc": "2.0",
-#     "id": 2,
-#     "method": "tools/call",
-#     "params": {
-#       "name": "gmail_gmail_send_email",
-#       "arguments": {
-#         "recipient": "recipient@example.com",
-#         "subject": "Test Email from MCP",
-#         "body": "This is a test email sent via MCP Gateway."
-#       }
-#     }
-#   }'
-
-# # Send Email with Attachment
-
-#   curl -X POST "http://localhost:8080/mcp" \
-#   -H "Content-Type: application/json" \
-#   -H "Accept: application/json,text/event-stream" \
-#   -H "MCP-Protocol-Version: 2025-06-18" \
-#   -H "Mcp-Session-Id: YOUR_SESSION_ID_HERE" \
-#   -d '{
-#     "jsonrpc": "2.0",
-#     "id": 3,
-#     "method": "tools/call",
-#     "params": {
-#       "name": "gmail_gmail_send_email",
-#       "arguments": {
-#         "recipient": "recipient@example.com",
-#         "subject": "Email with Attachment",
-#         "body": "Please find the attached file.",
-#         "attachment_path": "/path/to/your/file.pdf"
-#       }
-#     }
-#   }'
-
-# # Send Email with URL Attachment
-#   curl -X POST "http://localhost:8080/mcp" \
-#   -H "Content-Type: application/json" \
-#   -H "Accept: application/json,text/event-stream" \
-#   -H "MCP-Protocol-Version: 2025-06-18" \
-#   -H "Mcp-Session-Id: YOUR_SESSION_ID_HERE" \
-#   -d '{
-#     "jsonrpc": "2.0",
-#     "id": 4,
-#     "method": "tools/call",
-#     "params": {
-#       "name": "gmail_gmail_send_email_with_url_attachment",
-#       "arguments": {
-#         "recipient": "recipient@example.com",
-#         "subject": "Email with URL Attachment",
-#         "body": "Please find the attached file downloaded from URL.",
-#         "attachment_url": "https://example.com/document.pdf",
-#         "attachment_filename": "document.pdf"
-#       }
-#     }
-#   }'
-
-# # Send Email with Pre-staged Attachment
-
-#   curl -X POST "http://localhost:8080/mcp" \
-#   -H "Content-Type: application/json" \
-#   -H "Accept: application/json,text/event-stream" \
-#   -H "MCP-Protocol-Version: 2025-06-18" \
-#   -H "Mcp-Session-Id: YOUR_SESSION_ID_HERE" \
-#   -d '{
-#     "jsonrpc": "2.0",
-#     "id": 5,
-#     "method": "tools/call",
-#     "params": {
-#       "name": "gmail_gmail_send_email_with_prestaged_attachment",
-#       "arguments": {
-#         "recipient": "recipient@example.com",
-#         "subject": "Email with Pre-staged Attachment",
-#         "body": "Please find the pre-staged attachment.",
-#         "attachment_name": "prestaged_file.pdf"
-#       }
-#     }
-#   }'
-
-# # Fetch Recent Emails
-
-#   curl -X POST "http://localhost:8080/mcp" \
-#   -H "Content-Type: application/json" \
-#   -H "Accept: application/json,text/event-stream" \
-#   -H "MCP-Protocol-Version: 2025-06-18" \
-#   -H "Mcp-Session-Id: YOUR_SESSION_ID_HERE" \
-#   -d '{
-#     "jsonrpc": "2.0",
-#     "id": 6,
-#     "method": "tools/call",
-#     "params": {
-#       "name": "gmail_gmail_fetch_recent_emails",
-#       "arguments": {
-#         "folder": "INBOX",
-#         "limit": 10
-#       }
-#     }
-#   }'
-
-# # Fetch Recent Emails from Sent Folder
-
-#   curl -X POST "http://localhost:8080/mcp" \
-#   -H "Content-Type: application/json" \
-#   -H "Accept: application/json,text/event-stream" \
-#   -H "MCP-Protocol-Version: 2025-06-18" \
-#   -H "Mcp-Session-Id: YOUR_SESSION_ID_HERE" \
-#   -d '{
-#     "jsonrpc": "2.0",
-#     "id": 7,
-#     "method": "tools/call",
-#     "params": {
-#       "name": "gmail_gmail_fetch_recent_emails",
-#       "arguments": {
-#         "folder": "SENT",
-#         "limit": 5
-#       }
-#     }
-#   }'
-
-# # Download Attachment From URL
-
-#   curl -X POST "http://localhost:8080/mcp" \
-#   -H "Content-Type: application/json" \
-#   -H "Accept: application/json,text/event-stream" \
-#   -H "MCP-Protocol-Version: 2025-06-18" \
-#   -H "Mcp-Session-Id: YOUR_SESSION_ID_HERE" \
-#   -d '{
-#     "jsonrpc": "2.0",
-#     "id": 8,
-#     "method": "tools/call",
-#     "params": {
-#       "name": "gmail_gmail_download_attachment",
-#       "arguments": {
-#         "attachment_url": "https://example.com/document.pdf",
-#         "attachment_filename": "downloaded_document.pdf"
-#       }
-#     }
-#   }'
-
-# # Get Pre-staged Attachment
-
-#   curl -X POST "http://localhost:8080/mcp" \
-#   -H "Content-Type: application/json" \
-#   -H "Accept: application/json,text/event-stream" \
-#   -H "MCP-Protocol-Version: 2025-06-18" \
-#   -H "Mcp-Session-Id: YOUR_SESSION_ID_HERE" \
-#   -d '{
-#     "jsonrpc": "2.0",
-#     "id": 9,
-#     "method": "tools/call",
-#     "params": {
-#       "name": "gmail_gmail_get_prestaged_attachment",
-#       "arguments": {
-#         "attachment_name": "prestaged_file.pdf"
-#       }
-#     }
-#   }'
-  
->>>>>>> b6dd4053
+# echo "Testing sheets_gs_create_spreadsheet..."
+# curl -sS "$BASE" \
+#   -H "Content-Type: application/json" \
+#   -H "Accept: application/json,text/event-stream" \
+#   -H "MCP-Protocol-Version: $PROTO" \
+#   -H "Mcp-Session-Id: $SESSION" \
+#   -d '{"jsonrpc":"2.0","id":3,"method":"tools/call","params":{"name":"google_sheets_mcp_gs_create_spreadsheet","arguments":{"title":"no MCP Spreadsheet"}}}' \
+# | awk '/^data:/{sub(/^data:[ ]*/,"");print}' | jq .
+
+# # Test 2: Get values
+# echo "Testing sheets_gs_values_get..."
+# curl -sS "$BASE" \
+#   -H "Content-Type: application/json" \
+#   -H "Accept: application/json,text/event-stream" \
+#   -H "MCP-Protocol-Version: $PROTO" \
+#   -H "Mcp-Session-Id: $SESSION" \
+#   -d '{"jsonrpc":"2.0","id":4,"method":"tools/call","params":{"name":"google_sheets_mcp_gs_values_get","arguments":{"spreadsheet_id":"","range_a1":"A1:C3"}}}' \
+# | awk '/^data:/{sub(/^data:[ ]*/,"");print}' | jq .
+
+# # Test 3: Update values
+# echo "Testing sheets_gs_values_update..."
+# curl -sS "$BASE" \
+#   -H "Content-Type: application/json" \
+#   -H "Accept: application/json,text/event-stream" \
+#   -H "MCP-Protocol-Version: $PROTO" \
+#   -H "Mcp-Session-Id: $SESSION" \
+#   -d '{"jsonrpc":"2.0","id":5,"method":"tools/call","params":{"name":"google_sheets_mcp_gs_values_update","arguments":{"spreadsheet_id":"1Yid5t5iBOljim_uBvovyllctO9nlKUURtSeMnEwaMC8","range_a1":"A1:B2","values":[["Name","Age"],["Aman","25"]]}}}' \
+# | awk '/^data:/{sub(/^data:[ ]*/,"");print}' | jq .
+
+# # Test 4: Append values
+# echo "Testing sheets_gs_values_append..."
+# curl -sS "$BASE" \
+#   -H "Content-Type: application/json" \
+#   -H "Accept: application/json,text/event-stream" \
+#   -H "MCP-Protocol-Version: $PROTO" \
+#   -H "Mcp-Session-Id: $SESSION" \
+#   -d '{"jsonrpc":"2.0","id":6,"method":"tools/call","params":{"name":"google_sheets_mcp_gs_values_append","arguments":{"spreadsheet_id":"1BxiMVs0XRA5nFMdKvBdBZjgmUUqptlbs74OgvE2upms","range_a1":"A1:B2","values":[["Jane","30"]]}}}' \
+# | awk '/^data:/{sub(/^data:[ ]*/,"");print}' | jq .
+
+# # Test 5: Clear values
+# echo "Testing sheets_gs_values_clear..."
+# curl -sS "$BASE" \
+#   -H "Content-Type: application/json" \
+#   -H "Accept: application/json,text/event-stream" \
+#   -H "MCP-Protocol-Version: $PROTO" \
+#   -H "Mcp-Session-Id: $SESSION" \
+#   -d '{"jsonrpc":"2.0","id":7,"method":"tools/call","params":{"name":"google_sheets_mcp_gs_values_clear","arguments":{"spreadsheet_id":"1BxiMVs0XRA5nFMdKvBdBZjgmUUqptlbs74OgvE2upms","range_a1":"A1:B2"}}}' \
+# | awk '/^data:/{sub(/^data:[ ]*/,"");print}' | jq .
+
+# # Test 6: Add sheet
+# echo "Testing sheets_gs_add_sheet..."
+# curl -sS "$BASE" \
+#   -H "Content-Type: application/json" \
+#   -H "Accept: application/json,text/event-stream" \
+#   -H "MCP-Protocol-Version: $PROTO" \
+#   -H "Mcp-Session-Id: $SESSION" \
+#   -d '{"jsonrpc":"2.0","id":8,"method":"tools/call","params":{"name":"google_sheets_mcp_gs_add_sheet","arguments":{"spreadsheet_id":"1Yid5t5iBOljim_uBvovyllctO9nlKUURtSeMnEwaMC8","title":"New MCP testing Sheet"}}}' \
+# | awk '/^data:/{sub(/^data:[ ]*/,"");print}' | jq .
+
+# # Test 7: Delete sheet
+# echo "Testing sheets_gs_delete_sheet..."
+# curl -sS "$BASE" \
+#   -H "Content-Type: application/json" \
+#   -H "Accept: application/json,text/event-stream" \
+#   -H "MCP-Protocol-Version: $PROTO" \
+#   -H "Mcp-Session-Id: $SESSION" \
+#   -d '{"jsonrpc":"2.0","id":9,"method":"tools/call","params":{"name":"google_sheets_mcp_gs_delete_sheet","arguments":{"spreadsheet_id":"1BxiMVs0XRA5nFMdKvBdBZjgmUUqptlbs74OgvE2upms","sheet_id":2}}}' \
+# | awk '/^data:/{sub(/^data:[ ]*/,"");print}' | jq .
+
+
+# # Test Google Slides tools
+# # Test 1: Create presentation
+# echo "Testing slides_gs_create_presentation..."
+# curl -sS "$BASE" \
+#   -H "Content-Type: application/json" \
+#   -H "Accept: application/json,text/event-stream" \
+#   -H "MCP-Protocol-Version: $PROTO" \
+#   -H "Mcp-Session-Id: $SESSION" \
+#   -d '{"jsonrpc":"2.0","id":10,"method":"tools/call","params":{"name":"google_slides_mcp_gs_create_presentation","arguments":{"title":"MCP Test Presentation"}}}' \
+# | awk '/^data:/{sub(/^data:[ ]*/,"");print}' | jq .
+
+# # Test 2: Get presentation
+# echo "Testing slides_gs_get_presentation..."
+# curl -sS "$BASE" \
+#   -H "Content-Type: application/json" \
+#   -H "Accept: application/json,text/event-stream" \
+#   -H "MCP-Protocol-Version: $PROTO" \
+#   -H "Mcp-Session-Id: $SESSION" \
+#   -d '{"jsonrpc":"2.0","id":11,"method":"tools/call","params":{"name":"google_slides_mcp_gs_get_presentation","arguments":{"presentationId":"1BxiMVs0XRA5nFMdKvBdBZjgmUUqptlbs74OgvE2upms"}}}' \
+# | awk '/^data:/{sub(/^data:[ ]*/,"");print}' | jq .
+
+# # Test 3: Batch update presentation
+# echo "Testing slides_gs_batch_update_presentation..."
+# curl -sS "$BASE" \
+#   -H "Content-Type: application/json" \
+#   -H "Accept: application/json,text/event-stream" \
+#   -H "MCP-Protocol-Version: $PROTO" \
+#   -H "Mcp-Session-Id: $SESSION" \
+#   -d '{"jsonrpc":"2.0","id":12,"method":"tools/call","params":{"name":"google_slides_mcp_gs_batch_update_presentation","arguments":{"presentationId":"1BxiMVs0XRA5nFMdKvBdBZjgmUUqptlbs74OgvE2upms","requests":[{"createSlide":{"slideLayoutReference":{"predefinedLayout":"TITLE_AND_BODY"}}}]}}}' \
+# | awk '/^data:/{sub(/^data:[ ]*/,"");print}' | jq .
+
+# # Test 4: Get page
+# echo "Testing slides_gs_get_page..."
+# curl -sS "$BASE" \
+#   -H "Content-Type: application/json" \
+#   -H "Accept: application/json,text/event-stream" \
+#   -H "MCP-Protocol-Version: $PROTO" \
+#   -H "Mcp-Session-Id: $SESSION" \
+#   -d '{"jsonrpc":"2.0","id":13,"method":"tools/call","params":{"name":"google_slides_mcp_gs_get_page","arguments":{"presentationId":"1BxiMVs0XRA5nFMdKvBdBZjgmUUqptlbs74OgvE2upms","pageObjectId":"slide1"}}}' \
+# | awk '/^data:/{sub(/^data:[ ]*/,"");print}' | jq .
+
+# # Test 5: Summarize presentation
+# echo "Testing slides_gs_summarize_presentation..."
+# curl -sS "$BASE" \
+#   -H "Content-Type: application/json" \
+#   -H "Accept: application/json,text/event-stream" \
+#   -H "MCP-Protocol-Version: $PROTO" \
+#   -H "Mcp-Session-Id: $SESSION" \
+#   -d '{"jsonrpc":"2.0","id":14,"method":"tools/call","params":{"name":"google_slides_mcp_gs_summarize_presentation","arguments":{"presentationId":"1BxiMVs0XRA5nFMdKvBdBZjgmUUqptlbs74OgvE2upms","include_notes":false}}}' \
+# | awk '/^data:/{sub(/^data:[ ]*/,"");print}' | jq .
+
+
+# # Test WhatsApp tools
+# # Test 1: Send text message
+# echo "Testing whatsapp_wa_send_text..."
+# curl -sS "$BASE" \
+#   -H "Content-Type: application/json" \
+#   -H "Accept: application/json,text/event-stream" \
+#   -H "MCP-Protocol-Version: $PROTO" \
+#   -H "Mcp-Session-Id: $SESSION" \
+#   -d '{"jsonrpc":"2.0","id":15,"method":"tools/call","params":{"name":"whatsapp_wa_send_text","arguments":{"to":"919910792473","text":"Hello JI!!","preview_url":false}}}' \
+# | awk '/^data:/{sub(/^data:[ ]*/,"");print}' | jq .
+
+# # Test 2: Send template message
+# echo "Testing whatsapp_wa_send_template..."
+# curl -sS "$BASE" \
+#   -H "Content-Type: application/json" \
+#   -H "Accept: application/json,text/event-stream" \
+#   -H "MCP-Protocol-Version: $PROTO" \
+#   -H "Mcp-Session-Id: $SESSION" \
+#   -d '{"jsonrpc":"2.0","id":16,"method":"tools/call","params":{"name":"whatsapp_wa_send_template","arguments":{"to":"919910792473","template_name":"hello_world","language":"en_US"}}}' \
+# | awk '/^data:/{sub(/^data:[ ]*/,"");print}' | jq .
+
+# # Test 3: Send image URL
+# echo "Testing whatsapp_wa_send_image_url..."
+# curl -sS "$BASE" \
+#   -H "Content-Type: application/json" \
+#   -H "Accept: application/json,text/event-stream" \
+#   -H "MCP-Protocol-Version: $PROTO" \
+#   -H "Mcp-Session-Id: $SESSION" \
+#   -d '{"jsonrpc":"2.0","id":17,"method":"tools/call","params":{"name":"whatsapp_wa_send_image_url","arguments":{"to":"919910792473","image_url":"https://example.com/image.jpg","caption":"Check out this image!"}}}' \
+# | awk '/^data:/{sub(/^data:[ ]*/,"");print}' | jq .
+
+# # Test 4: Send document URL
+# echo "Testing whatsapp_wa_send_document_url..."
+# curl -sS "$BASE" \
+#   -H "Content-Type: application/json" \
+#   -H "Accept: application/json,text/event-stream" \
+#   -H "MCP-Protocol-Version: $PROTO" \
+#   -H "Mcp-Session-Id: $SESSION" \
+#   -d '{"jsonrpc":"2.0","id":18,"method":"tools/call","params":{"name":"whatsapp_wa_send_document_url","arguments":{"to":"919910792473","doc_url":"https://example.com/document.pdf","filename":"document.pdf"}}}' \
+# | awk '/^data:/{sub(/^data:[ ]*/,"");print}' | jq .
+
+# # Test 5: Send buttons
+# echo "Testing whatsapp_wa_send_buttons..."
+# curl -sS "$BASE" \
+#   -H "Content-Type: application/json" \
+#   -H "Accept: application/json,text/event-stream" \
+#   -H "MCP-Protocol-Version: $PROTO" \
+#   -H "Mcp-Session-Id: $SESSION" \
+#   -d '{"jsonrpc":"2.0","id":19,"method":"tools/call","params":{"name":"whatsapp_wa_send_buttons","arguments":{"to":"919910792473","header_text":"Choose an option","body_text":"Please select one of the following options:","buttons":[{"id":"btn1","title":"Yes"},{"id":"btn2","title":"No"}]}}}' \
+# | awk '/^data:/{sub(/^data:[ ]*/,"");print}' | jq .
+
+# # Test 6: Mark message as read
+# echo "Testing whatsapp_wa_mark_read..."
+# curl -sS "$BASE" \
+#   -H "Content-Type: application/json" \
+#   -H "Accept: application/json,text/event-stream" \
+#   -H "MCP-Protocol-Version: $PROTO" \
+#   -H "Mcp-Session-Id: $SESSION" \
+#   -d '{"jsonrpc":"2.0","id":20,"method":"tools/call","params":{"name":"whatsapp_wa_mark_read","arguments":{"message_id":"wamid.1234567890abcdef"}}}' \
+# | awk '/^data:/{sub(/^data:[ ]*/,"");print}' | jq .
+
+# # Test 7: Upload media
+# echo "Testing whatsapp_wa_upload_media..."
+# curl -sS "$BASE" \
+#   -H "Content-Type: application/json" \
+#   -H "Accept: application/json,text/event-stream" \
+#   -H "MCP-Protocol-Version: $PROTO" \
+#   -H "Mcp-Session-Id: $SESSION" \
+#   -d '{"jsonrpc":"2.0","id":21,"method":"tools/call","params":{"name":"whatsapp_wa_upload_media","arguments":{"file_path":"/path/to/your/file.jpg","mime_type":"image/jpeg"}}}' \
+# | awk '/^data:/{sub(/^data:[ ]*/,"");print}' | jq .
+
+
+# # Test Google Forms tools
+# # Test 1: Create form
+# echo "Testing forms_gf_create_form..."
+# curl -sS "$BASE" \
+#   -H "Content-Type: application/json" \
+#   -H "Accept: application/json,text/event-stream" \
+#   -H "MCP-Protocol-Version: $PROTO" \
+#   -H "Mcp-Session-Id: $SESSION" \
+#   -d '{"jsonrpc":"2.0","id":22,"method":"tools/call","params":{"name":"google_forms_mcp_gf_create_form","arguments":{"title":"MCP Test Form","document_title":"MCP Test Form Document"}}}' \
+# | awk '/^data:/{sub(/^data:[ ]*/,"");print}' | jq .
+
+# # Test 2: Get form
+# echo "Testing forms_gf_get_form..."
+# curl -sS "$BASE" \
+#   -H "Content-Type: application/json" \
+#   -H "Accept: application/json,text/event-stream" \
+#   -H "MCP-Protocol-Version: $PROTO" \
+#   -H "Mcp-Session-Id: $SESSION" \
+#   -d '{"jsonrpc":"2.0","id":23,"method":"tools/call","params":{"name":"google_forms_mcp_gf_get_form","arguments":{"form_id":"1BxiMVs0XRA5nFMdKvBdBZjgmUUqptlbs74OgvE2upms"}}}' \
+# | awk '/^data:/{sub(/^data:[ ]*/,"");print}' | jq .
+
+# # Test 3: Add question
+# echo "Testing forms_gf_add_question..."
+# curl -sS "$BASE" \
+#   -H "Content-Type: application/json" \
+#   -H "Accept: application/json,text/event-stream" \
+#   -H "MCP-Protocol-Version: $PROTO" \
+#   -H "Mcp-Session-Id: $SESSION" \
+#   -d '{"jsonrpc":"2.0","id":24,"method":"tools/call","params":{"name":"google_forms_mcp_gf_add_question","arguments":{"form_id":"1BxiMVs0XRA5nFMdKvBdBZjgmUUqptlbs74OgvE2upms","title":"What is your name?","question_type":"TEXT","index":0}}}' \
+# | awk '/^data:/{sub(/^data:[ ]*/,"");print}' | jq .
+
+# # Test 4: Add multiple choice question
+# echo "Testing forms_gf_add_question (multiple choice)..."
+# curl -sS "$BASE" \
+#   -H "Content-Type: application/json" \
+#   -H "Accept: application/json,text/event-stream" \
+#   -H "MCP-Protocol-Version: $PROTO" \
+#   -H "Mcp-Session-Id: $SESSION" \
+#   -d '{"jsonrpc":"2.0","id":25,"method":"tools/call","params":{"name":"google_forms_mcp_gf_add_question","arguments":{"form_id":"1BxiMVs0XRA5nFMdKvBdBZjgmUUqptlbs74OgvE2upms","title":"Choose your favorite color","question_type":"RADIO","index":1,"options":["Red","Blue","Green","Yellow"]}}}' \
+# | awk '/^data:/{sub(/^data:[ ]*/,"");print}' | jq .
+
+# # Test 5: Delete question
+# echo "Testing forms_gf_delete_question..."
+# curl -sS "$BASE" \
+#   -H "Content-Type: application/json" \
+#   -H "Accept: application/json,text/event-stream" \
+#   -H "MCP-Protocol-Version: $PROTO" \
+#   -H "Mcp-Session-Id: $SESSION" \
+#   -d '{"jsonrpc":"2.0","id":26,"method":"tools/call","params":{"name":"google_forms_mcp_gf_delete_question","arguments":{"form_id":"1BxiMVs0XRA5nFMdKvBdBZjgmUUqptlbs74OgvE2upms","location_index":0}}}' \
+# | awk '/^data:/{sub(/^data:[ ]*/,"");print}' | jq .
+
+# # Test 6: Get responses
+# echo "Testing forms_gf_get_responses..."
+# curl -sS "$BASE" \
+#   -H "Content-Type: application/json" \
+#   -H "Accept: application/json,text/event-stream" \
+#   -H "MCP-Protocol-Version: $PROTO" \
+#   -H "Mcp-Session-Id: $SESSION" \
+#   -d '{"jsonrpc":"2.0","id":27,"method":"tools/call","params":{"name":"google_forms_mcp_gf_get_responses","arguments":{"form_id":"1BxiMVs0XRA5nFMdKvBdBZjgmUUqptlbs74OgvE2upms"}}}' \
+# | awk '/^data:/{sub(/^data:[ ]*/,"");print}' | jq .
+
+# # Test 7: List forms via Drive API
+# echo "Testing forms_gf_drive_list_forms..."
+# curl -sS "$BASE" \
+#   -H "Content-Type: application/json" \
+#   -H "Accept: application/json,text/event-stream" \
+#   -H "MCP-Protocol-Version: $PROTO" \
+#   -H "Mcp-Session-Id: $SESSION" \
+#   -d '{"jsonrpc":"2.0","id":28,"method":"tools/call","params":{"name":"google_forms_mcp_gf_drive_list_forms","arguments":{"page_size":5}}}' \
+# | awk '/^data:/{sub(/^data:[ ]*/,"");print}' | jq .
+
+# # Test 8: Batch update form
+# echo "Testing forms_gf_batch_update..."
+# curl -sS "$BASE" \
+#   -H "Content-Type: application/json" \
+#   -H "Accept: application/json,text/event-stream" \
+#   -H "MCP-Protocol-Version: $PROTO" \
+#   -H "Mcp-Session-Id: $SESSION" \
+#   -d '{"jsonrpc":"2.0","id":29,"method":"tools/call","params":{"name":"google_forms_mcp_gf_batch_update","arguments":{"form_id":"1BxiMVs0XRA5nFMdKvBdBZjgmUUqptlbs74OgvE2upms","requests":[{"updateFormInfo":{"info":{"title":"Updated MCP Test Form"},"updateMask":"title"}}]}}}' \
+# | awk '/^data:/{sub(/^data:[ ]*/,"");print}' | jq .