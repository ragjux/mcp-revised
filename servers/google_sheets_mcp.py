--- conflicted
+++ resolved
@@ -3,12 +3,6 @@
 import httpx
 from typing import Any, Dict, List, Optional
 from fastmcp import FastMCP
-<<<<<<< HEAD
-from google.oauth2.credentials import Credentials
-from googleapiclient.discovery import build
-from google.auth.transport.requests import Request
-=======
->>>>>>> b6dd4053
 
 import logging
 logging.basicConfig(level=os.getenv("LOG_LEVEL", "INFO"))
@@ -18,70 +12,32 @@
     logging.info("DRY_RUN: %s(%s)", name, kwargs)
     return {"dry_run": True, "tool": f"sheets_{name}", "args": kwargs}
 
-<<<<<<< HEAD
-ACCESS_TOKEN = os.getenv("GSHEETS_ACCESS_TOKEN")
-REFRESH_TOKEN = os.getenv("GSHEETS_REFRESH_TOKEN")
-
-if not ACCESS_TOKEN or not REFRESH_TOKEN:
-    raise RuntimeError("Set GSHEETS_ACCESS_TOKEN and GSHEETS_REFRESH_TOKEN")
-=======
 # Environment variables for token-only authentication
 ACCESS_TOKEN = os.getenv("GOOGLE_SHEETS_ACCESS_TOKEN", "")
 REFRESH_TOKEN = os.getenv("GOOGLE_SHEETS_REFRESH_TOKEN", "")
 
 if not ACCESS_TOKEN or not REFRESH_TOKEN:
     raise RuntimeError("Set GOOGLE_SHEETS_ACCESS_TOKEN and GOOGLE_SHEETS_REFRESH_TOKEN environment variables")
->>>>>>> b6dd4053
 
 SHEETS_BASE = "https://sheets.googleapis.com/v4/spreadsheets"
 
 mcp = FastMCP("Google Sheets MCP (Token-only)")
 
-<<<<<<< HEAD
-def get_sheets_service():
-    """Initialize and return the Google Sheets service."""
-    try:
-        # Create credentials using only access and refresh tokens
-        credentials = Credentials(
-            token=ACCESS_TOKEN,
-            refresh_token=REFRESH_TOKEN,
-            token_uri="https://oauth2.googleapis.com/token",
-            scopes=['https://www.googleapis.com/auth/spreadsheets']
-        )
-        return build("sheets", "v4", credentials=credentials)
-    except Exception as e:
-        logging.error(f"Failed to initialize Google Sheets service: {e}")
-        raise RuntimeError(f"Failed to initialize Google Sheets service: {e}")
-=======
 def _auth_header() -> Dict[str, str]:
     """Get authorization header with access token."""
     return {"Authorization": f"Bearer {ACCESS_TOKEN}", "Content-Type": "application/json"}
->>>>>>> b6dd4053
 
 @mcp.tool()
 def gs_create_spreadsheet(title: str) -> Dict[str, Any]:
     """Create a spreadsheet. Returns spreadsheetId and URL."""
     if DRY_RUN:
         return _dry("gs_create_spreadsheet", title=title)
-<<<<<<< HEAD
-    try:
-        logging.info(f"Creating spreadsheet: {title}")
-        service = get_sheets_service()
-        spreadsheet = service.spreadsheets().create(
-            body={"properties": {"title": title}}
-        ).execute()
-        return spreadsheet
-    except Exception as e:
-        logging.error(f"Error creating spreadsheet: {e}")
-        raise
-=======
     
     payload = {"properties": {"title": title}}
     with httpx.Client(timeout=30) as c:
         r = c.post(SHEETS_BASE, headers=_auth_header(), json=payload)
         r.raise_for_status()
         return r.json()
->>>>>>> b6dd4053
 
 @mcp.tool()
 def gs_values_get(spreadsheet_id: str, range_a1: str,
@@ -89,19 +45,6 @@
     """Read values from a range."""
     if DRY_RUN:
         return _dry("gs_values_get", spreadsheet_id=spreadsheet_id, range_a1=range_a1, value_render_option=value_render_option)
-<<<<<<< HEAD
-    try:
-        service = get_sheets_service()
-        result = service.spreadsheets().values().get(
-            spreadsheetId=spreadsheet_id,
-            range=range_a1,
-            valueRenderOption=value_render_option
-        ).execute()
-        return result
-    except Exception as e:
-        logging.error(f"Error getting values: {e}")
-        raise
-=======
     
     url = f"{SHEETS_BASE}/{spreadsheet_id}/values/{range_a1}"
     params = {"valueRenderOption": value_render_option}
@@ -109,7 +52,6 @@
         r = c.get(url, headers=_auth_header(), params=params)
         r.raise_for_status()
         return r.json()
->>>>>>> b6dd4053
 
 @mcp.tool()
 def gs_values_update(spreadsheet_id: str, range_a1: str, values: List[List[Any]],
@@ -117,21 +59,6 @@
     """Set values in a range."""
     if DRY_RUN:
         return _dry("gs_values_update", spreadsheet_id=spreadsheet_id, range_a1=range_a1, values=values, value_input_option=value_input_option)
-<<<<<<< HEAD
-    try:
-        service = get_sheets_service()
-        result = service.spreadsheets().values().update(
-            spreadsheetId=spreadsheet_id,
-            range=range_a1,
-            valueInputOption=value_input_option,
-            includeValuesInResponse=True,
-            body={"values": values}
-        ).execute()
-        return result
-    except Exception as e:
-        logging.error(f"Error updating values: {e}")
-        raise
-=======
     
     url = f"{SHEETS_BASE}/{spreadsheet_id}/values/{range_a1}"
     params = {"valueInputOption": value_input_option, "includeValuesInResponse": "true"}
@@ -140,7 +67,6 @@
         r = c.put(url, headers=_auth_header(), params=params, json=body)
         r.raise_for_status()
         return r.json()
->>>>>>> b6dd4053
 
 @mcp.tool()
 def gs_values_append(spreadsheet_id: str, range_a1: str, values: List[List[Any]],
@@ -149,22 +75,6 @@
     """Append rows to a table."""
     if DRY_RUN:
         return _dry("gs_values_append", spreadsheet_id=spreadsheet_id, range_a1=range_a1, values=values, value_input_option=value_input_option, insert_data_option=insert_data_option)
-<<<<<<< HEAD
-    try:
-        service = get_sheets_service()
-        result = service.spreadsheets().values().append(
-            spreadsheetId=spreadsheet_id,
-            range=range_a1,
-            valueInputOption=value_input_option,
-            insertDataOption=insert_data_option,
-            includeValuesInResponse=True,
-            body={"values": values}
-        ).execute()
-        return result
-    except Exception as e:
-        logging.error(f"Error appending values: {e}")
-        raise
-=======
     
     url = f"{SHEETS_BASE}/{spreadsheet_id}/values/{range_a1}:append"
     params = {"valueInputOption": value_input_option, "insertDataOption": insert_data_option,
@@ -173,54 +83,24 @@
         r = c.post(url, headers=_auth_header(), params=params, json={"values": values})
         r.raise_for_status()
         return r.json()
->>>>>>> b6dd4053
 
 @mcp.tool()
 def gs_values_clear(spreadsheet_id: str, range_a1: str) -> Dict[str, Any]:
     """Clear values in a range (keeps formatting & validation)."""
     if DRY_RUN:
         return _dry("gs_values_clear", spreadsheet_id=spreadsheet_id, range_a1=range_a1)
-<<<<<<< HEAD
-    try:
-        service = get_sheets_service()
-        result = service.spreadsheets().values().clear(
-            spreadsheetId=spreadsheet_id,
-            range=range_a1
-        ).execute()
-        return result
-    except Exception as e:
-        logging.error(f"Error clearing values: {e}")
-        raise
-=======
     
     url = f"{SHEETS_BASE}/{spreadsheet_id}/values/{range_a1}:clear"
     with httpx.Client(timeout=30) as c:
         r = c.post(url, headers=_auth_header(), json={})
         r.raise_for_status()
         return r.json()
->>>>>>> b6dd4053
 
 @mcp.tool()
 def gs_add_sheet(spreadsheet_id: str, title: str, index: Optional[int] = None) -> Dict[str, Any]:
     """Add a new sheet (tab). Returns new sheetId."""
     if DRY_RUN:
         return _dry("gs_add_sheet", spreadsheet_id=spreadsheet_id, title=title, index=index)
-<<<<<<< HEAD
-    try:
-        service = get_sheets_service()
-        req = {"addSheet": {"properties": {"title": title}}}
-        if index is not None:
-            req["addSheet"]["properties"]["index"] = index
-        
-        result = service.spreadsheets().batchUpdate(
-            spreadsheetId=spreadsheet_id,
-            body={"requests": [req]}
-        ).execute()
-        return result
-    except Exception as e:
-        logging.error(f"Error adding sheet: {e}")
-        raise
-=======
     
     req = {"addSheet": {"properties": {"title": title}}}
     if index is not None:
@@ -230,26 +110,12 @@
         r = c.post(url, headers=_auth_header(), json={"requests": [req]})
         r.raise_for_status()
         return r.json()
->>>>>>> b6dd4053
 
 @mcp.tool()
 def gs_delete_sheet(spreadsheet_id: str, sheet_id: int) -> Dict[str, Any]:
     """Delete a sheet by numeric sheetId."""
     if DRY_RUN:
         return _dry("gs_delete_sheet", spreadsheet_id=spreadsheet_id, sheet_id=sheet_id)
-<<<<<<< HEAD
-    try:
-        service = get_sheets_service()
-        req = {"deleteSheet": {"sheetId": sheet_id}}
-        result = service.spreadsheets().batchUpdate(
-            spreadsheetId=spreadsheet_id,
-            body={"requests": [req]}
-        ).execute()
-        return result
-    except Exception as e:
-        logging.error(f"Error deleting sheet: {e}")
-        raise
-=======
     
     req = {"deleteSheet": {"sheetId": sheet_id}}
     url = f"{SHEETS_BASE}/{spreadsheet_id}:batchUpdate"
@@ -257,7 +123,6 @@
         r = c.post(url, headers=_auth_header(), json={"requests": [req]})
         r.raise_for_status()
         return r.json()
->>>>>>> b6dd4053
 
 @mcp.tool()
 def gs_get_spreadsheet(spreadsheet_id: str) -> Dict[str, Any]:
